--- conflicted
+++ resolved
@@ -2261,26 +2261,22 @@
 		{name: "simple", routes: []*networking.RouteDestination{{
 			Destination: &networking.Destination{Host: "foo.baz"},
 		}}, valid: true},
-<<<<<<< HEAD
-		{name: "no destination", routes: []*networking.RouteDestination{{
-=======
-		{name: "wildcard dash", routes: []*networking.RouteDestination{&networking.RouteDestination{
+		{name: "wildcard dash", routes: []*networking.RouteDestination{{
 			Destination: &networking.Destination{Host: "*-foo.baz"},
 		}}, valid: true},
-		{name: "wildcard prefix", routes: []*networking.RouteDestination{&networking.RouteDestination{
+		{name: "wildcard prefix", routes: []*networking.RouteDestination{{
 			Destination: &networking.Destination{Host: "*foo.baz"},
 		}}, valid: true},
-		{name: "wildcard", routes: []*networking.RouteDestination{&networking.RouteDestination{
+		{name: "wildcard", routes: []*networking.RouteDestination{{
 			Destination: &networking.Destination{Host: "*"},
 		}}, valid: true},
-		{name: "bad wildcard", routes: []*networking.RouteDestination{&networking.RouteDestination{
+		{name: "bad wildcard", routes: []*networking.RouteDestination{{
 			Destination: &networking.Destination{Host: "foo.*"},
 		}}, valid: false},
-		{name: "bad fqdn", routes: []*networking.RouteDestination{&networking.RouteDestination{
+		{name: "bad fqdn", routes: []*networking.RouteDestination{{
 			Destination: &networking.Destination{Host: "default/baz"},
 		}}, valid: false},
-		{name: "no destination", routes: []*networking.RouteDestination{&networking.RouteDestination{
->>>>>>> bf0ae494
+		{name: "no destination", routes: []*networking.RouteDestination{{
 			Destination: nil,
 		}}, valid: false},
 		{name: "weighted", routes: []*networking.RouteDestination{{
